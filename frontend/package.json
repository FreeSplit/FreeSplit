{
  "name": "freesplit-frontend",
  "version": "0.1.0",
  "private": true,
  "dependencies": {
<<<<<<< HEAD
    "@fortawesome/fontawesome-svg-core": "^7.0.1",
    "@fortawesome/free-solid-svg-icons": "^7.0.1",
    "@fortawesome/react-fontawesome": "^3.0.2",
    "@grpc/grpc-js": "^1.9.0",
    "@grpc/proto-loader": "^0.7.8",
=======
>>>>>>> 9022ca33
    "autoprefixer": "^10.4.16",
    "axios": "^1.6.0",
    "clsx": "^2.0.0",
    "lucide-react": "^0.294.0",
    "postcss": "^8.4.31",
    "react": "^18.2.0",
    "react-dom": "^18.2.0",
    "react-hot-toast": "^2.6.0",
    "react-router-dom": "^6.8.0",
    "react-scripts": "5.0.1",
    "tailwindcss": "^3.3.0",
    "web-vitals": "^2.1.4"
  },
  "scripts": {
    "start": "react-scripts start",
    "build": "react-scripts build",
    "test": "react-scripts test",
    "eject": "react-scripts eject"
  },
  "eslintConfig": {
    "extends": [
      "react-app",
      "react-app/jest"
    ]
  },
  "browserslist": {
    "production": [
      ">0.2%",
      "not dead",
      "not op_mini all"
    ],
    "development": [
      "last 1 chrome version",
      "last 1 firefox version",
      "last 1 safari version"
    ]
  },
  "devDependencies": {
    "@types/react": "^18.2.37",
    "@types/react-dom": "^18.2.15",
    "typescript": "^4.9.5"
  }
}<|MERGE_RESOLUTION|>--- conflicted
+++ resolved
@@ -3,14 +3,6 @@
   "version": "0.1.0",
   "private": true,
   "dependencies": {
-<<<<<<< HEAD
-    "@fortawesome/fontawesome-svg-core": "^7.0.1",
-    "@fortawesome/free-solid-svg-icons": "^7.0.1",
-    "@fortawesome/react-fontawesome": "^3.0.2",
-    "@grpc/grpc-js": "^1.9.0",
-    "@grpc/proto-loader": "^0.7.8",
-=======
->>>>>>> 9022ca33
     "autoprefixer": "^10.4.16",
     "axios": "^1.6.0",
     "clsx": "^2.0.0",
